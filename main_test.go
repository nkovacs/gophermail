package gophermail

import (
	"bufio"
	"bytes"
	"encoding/base64"
	"fmt"
	. "github.com/onsi/gomega"
	"io"
	"io/ioutil"
	"mime"
	"mime/multipart"
	"net/mail"
	"net/textproto"
	"strings"
	"testing"
	"time"
)

// registerFailHandler registers a gomega fail handler that calls t.Fatal
// gomega.RegisterTestingT calls t.Error, which does not stop the test
func registerFailHandler(t *testing.T) {
	RegisterFailHandler(func(message string, callerSkip ...int) {
		t.Fatalf("\n%s", message)
	})
}

// expectNoError fails the test if err is not nil
func expectNoError(err error) {
	Expect(err).To(BeNil(), fmt.Sprintf("%v", err))
}

// getContentType gets the content type in a header, and parses it
func getContentType(header textproto.MIMEHeader) (string, map[string]string) {
	contentType, ok := header["Content-Type"]
	Expect(ok).To(BeTrue(), "Content-Type header not found")
	Expect(contentType).NotTo(BeEmpty(), "Content-Type header is empty")
	Expect(contentType).To(HaveLen(1), "More than one Content-Type header found")

	mediaType, params, err := mime.ParseMediaType(contentType[0])
	expectNoError(err)

	return mediaType, params
}

func matchBase64(r io.Reader, expected string, msg string) {
	base64contents, err := ioutil.ReadAll(r)
	expectNoError(err)

	contents, err := base64.StdEncoding.DecodeString(string(base64contents))
	expectNoError(err)
	Expect(string(contents)).To(Equal(expected), msg)
}

// testMail is the main testing function
func testMail(t *testing.T, plain, html, attachment bool) {
	registerFailHandler(t)

	// NOTE: QP decoding cuts off trailing whitespace
	plainBody := "My Plain Text Body áűőú\n Lorem ipsum dolor sit amet, consectetur adipiscing elit.\n Nunc et purus massa. Maecenas sed ex iaculis, feugiat elit ullamcorper, eleifend elit. Aliquam ultricies libero vitae interdum maximus. Nullam placerat purus dolor, a tempor magna efficitur in. Integer mattis, lacus tempus mattis rutrum, tellus velit ultricies nisl, a elementum dolor nisi sed diam."
	htmlBody := "<p>My <b>HTML</b> Body</p>\n<p> Lorem ipsum dolor sit amet, consectetur adipiscing elit. Nunc et purus massa.</p>"
	filename := "test.txt"
	fileContents := "Lorem ipsum dolor sit amet, consectetur adipiscing elit. Nunc et purus massa. Aenean sed enim turpis. Maecenas sed ex iaculis, feugiat elit ullamcorper, eleifend elit. Aliquam ultricies libero vitae interdum maximus. Nullam placerat purus dolor, a tempor magna efficitur in. Integer mattis, lacus tempus mattis rutrum, tellus velit ultricies nisl, a elementum dolor nisi sed diam. Nunc cursus arcu quis sapien dapibus suscipit. Aliquam in dolor ut enim faucibus volutpat vel id ipsum. Aenean blandit ipsum eu bibendum fermentum. Donec sagittis nunc dolor, in bibendum lorem pulvinar et. Nam elementum auctor tempor. Nunc et nisl diam. Pellentesque eget suscipit leo. Sed lacus urna, semper nec tellus a, finibus aliquet odio. Nulla in finibus justo, non congue dui."

	m := &Message{}
	m.SetFrom("Doman Sender <sender@domain.com>")
	m.AddTo("First person <to_1@domain.com>")

	m.Subject = "My Subject (abcdefghijklmnop qrstuvwxyz0123456789 abcdefghijklmnopqrstuvwxyz0123456789_567890)"
	if plain {
		m.Body = plainBody
	}
	if html {
		m.HTMLBody = htmlBody
	}

	if attachment {
		m.Attachments = []Attachment{Attachment{
			Name:        filename,
			ContentType: "text/plain",
			Data:        strings.NewReader(fileContents),
		}}
	}

	m.Headers = mail.Header{}
	m.Headers["Date"] = []string{time.Now().UTC().Format(time.RFC822)}

	b, err := m.Bytes()

	expectNoError(err)

	t.Logf("Bytes: \n%s", b)

	byteReader := bytes.NewReader(b)
	bufReader := bufio.NewReader(byteReader)
	headerReader := textproto.NewReader(bufReader)
	header, err := headerReader.ReadMIMEHeader()
	expectNoError(err)

	mediaType, params := getContentType(header)

	if !attachment && !(plain && html) {
		if html {
			Expect(mediaType).To(Equal("text/html"), "Content-Type is not text/html")
		} else {
			Expect(mediaType).To(Equal("text/plain"), "Content-Type is not text/plain")
		}
		return
	}
	if attachment {
		Expect(mediaType).To(Equal("multipart/mixed"), "Content-Type is not multipart/mixed")
	} else {
		Expect(mediaType).To(Equal("multipart/alternative"), "Content-Type is not multipart/alternative")
	}
	Expect(params).To(HaveKey("boundary"), "boundary is missing from Content-Type")
	boundary := params["boundary"]

	plainFound := false
	htmlFound := false
	attachmentFound := false

	var readParts func(string, bool)
	readParts = func(boundary string, toplevel bool) {
		multipartReader := multipart.NewReader(bufReader, boundary)

		for {
			part, err := multipartReader.NextPart()
			if err == io.EOF {
				break
			}
			expectNoError(err)

			t.Logf("part: %v", part)

			mediaType, params := getContentType(part.Header)

			dispositions, ok := part.Header["Content-Disposition"]
			if ok && len(dispositions) == 1 {
				attachmentMediaType, attachmentParams, err := mime.ParseMediaType(dispositions[0])
				expectNoError(err)
				Expect(attachmentMediaType).To(Equal("attachment"), "attachment media type is not \"attachment\"")
				Expect(attachmentParams).To(HaveKey("filename"), "filename missing from attachment")
				Expect(attachmentParams["filename"]).To(Equal(filename), "filename is incorrect")
				Expect(toplevel).To(BeTrue(), "attachment found in multipart/alternative")

				matchBase64(part, fileContents, "attachment does not match")

				attachmentFound = true
			} else {
				switch mediaType {
				case "text/plain":
					rawContents, err := ioutil.ReadAll(part)
					expectNoError(err)

					contents := strings.Replace(string(rawContents), "\r\n", "\n", -1)

					t.Logf("\n\n%#v\n\n%#v\n\n", contents, plainBody)
					expectedBody := plainBody
					if !plain {
						expectedBody = ""
					}
					Expect(contents).To(Equal(expectedBody), "plain text body does not match")

					plainFound = true
				case "text/html":
					matchBase64(part, htmlBody, "html body does not match")

					htmlFound = true
				case "multipart/alternative":
					Expect(params).To(HaveKey("boundary"), "boundary is missing from Content-Type")
					boundary := params["boundary"]
					readParts(boundary, false)
				default:
					t.Logf("unexpected media type: %v", mediaType)
				}
			}
		}
	}

	readParts(boundary, true)
	if plain || !plain && !html {
		Expect(plainFound).To(BeTrue(), "plain text body not found")
	} else {
		Expect(plainFound).NotTo(BeTrue(), "plain text body found")
	}
	if html {
		Expect(htmlFound).To(BeTrue(), "html text body not found")
	} else {
		Expect(htmlFound).NotTo(BeTrue(), "html text body found")
	}
	if attachment {
		Expect(attachmentFound).To(BeTrue(), "attachment not found")
	} else {
		Expect(attachmentFound).NotTo(BeTrue(), "attachment found")
	}
}

func TestPlainBody(t *testing.T) {
	testMail(t, true, false, false)
}

func TestHtmlBody(t *testing.T) {
	testMail(t, false, true, false)
}

func TestAlternativeBody(t *testing.T) {
	testMail(t, true, true, false)
}

func TestPlainAttachment(t *testing.T) {
	testMail(t, true, false, true)
}

func TestHtmlPlainAttachment(t *testing.T) {
	testMail(t, true, true, true)
}

func TestNoBody(t *testing.T) {
	testMail(t, false, false, false)
}

<<<<<<< HEAD
func TestAutoDate(t *testing.T) {
	startTime := time.Now()
	m := &Message{}
	m.SetFrom("Doman Sender <sender@domain.com>")
	m.AddTo("First person <to_1@domain.com>")

	m.Body = "Test message"

	b, err := m.Bytes()
	expectNoError(err)

	t.Logf("Bytes: \n%s", b)

	byteReader := bytes.NewReader(b)
	bufReader := bufio.NewReader(byteReader)
	headerReader := textproto.NewReader(bufReader)
	header, err := headerReader.ReadMIMEHeader()
	expectNoError(err)

	dates, ok := header["Date"]
	Expect(ok).To(BeTrue(), "Date header not found")
	Expect(dates).NotTo(BeEmpty(), "Date header is empty")
	Expect(dates).To(HaveLen(1), "More than one Date header found")

	parsedTime, err := time.Parse(time.RFC822, dates[0])

	t.Logf("%v", parsedTime)

	Expect(parsedTime.Before(time.Now().Add(1*time.Minute))).To(BeTrue(), "Time in Date header is too low")
	Expect(parsedTime.After(startTime.Add(-1*time.Minute))).To(BeTrue(), "Time in Date header is too high")
}

func TestManualDate(t *testing.T) {
	msgTime := time.Now().Add(-30 * time.Minute)

	m := &Message{}
	m.SetFrom("Doman Sender <sender@domain.com>")
	m.AddTo("First person <to_1@domain.com>")

	m.Headers = mail.Header{}
	m.Headers["Date"] = []string{msgTime.Format(time.RFC822)}
	m.Body = "Test message"

	b, err := m.Bytes()
	expectNoError(err)

	t.Logf("Bytes: \n%s", b)

	byteReader := bytes.NewReader(b)
	bufReader := bufio.NewReader(byteReader)
	headerReader := textproto.NewReader(bufReader)
	header, err := headerReader.ReadMIMEHeader()
	expectNoError(err)

	dates, ok := header["Date"]
	Expect(ok).To(BeTrue(), "Date header not found")
	Expect(dates).NotTo(BeEmpty(), "Date header is empty")
	Expect(dates).To(HaveLen(1), "More than one Date header found")

	parsedTime, err := time.Parse(time.RFC822, dates[0])

	Expect(parsedTime.Equal(msgTime.Truncate(time.Minute))).To(BeTrue(), "Time in Date header is not what we specified")
=======
func TestNoBodyAttachment(t *testing.T) {
	testMail(t, false, false, true)
>>>>>>> 73e58b03
}<|MERGE_RESOLUTION|>--- conflicted
+++ resolved
@@ -219,7 +219,10 @@
 	testMail(t, false, false, false)
 }
 
-<<<<<<< HEAD
+func TestNoBodyAttachment(t *testing.T) {
+	testMail(t, false, false, true)
+}
+
 func TestAutoDate(t *testing.T) {
 	startTime := time.Now()
 	m := &Message{}
@@ -282,8 +285,4 @@
 	parsedTime, err := time.Parse(time.RFC822, dates[0])
 
 	Expect(parsedTime.Equal(msgTime.Truncate(time.Minute))).To(BeTrue(), "Time in Date header is not what we specified")
-=======
-func TestNoBodyAttachment(t *testing.T) {
-	testMail(t, false, false, true)
->>>>>>> 73e58b03
 }